name: Build Kivy App with Nuitka

on:
  push:
    branches: [ main, master ]
  pull_request:
    branches: [ main, master ]
  workflow_dispatch:  # Allow manual trigger

jobs:
  build-windows:
    runs-on: windows-latest
    
    steps:
    - name: Checkout code
      uses: actions/checkout@v4
    
    - name: Set up Python
      uses: actions/setup-python@v4
      with:
        python-version: '3.10'  # Adjust to your Python version
    
    - name: Install system dependencies
      run: |
        # Install Visual Studio Build Tools (needed for Nuitka)
        choco install visualstudio2022buildtools --package-parameters "--add Microsoft.VisualStudio.Workload.VCTools"
<<<<<<< HEAD
        if ($LASTEXITCODE -eq 3010) { Write-Host "Reboot required, ignoring for CI"; exit 0 }
=======
        if ($LASTEXITCODE -eq 3010) { 
          Write-Host "Reboot required but ignoring for CI - installation successful"
          exit 0 
        }
        if ($LASTEXITCODE -ne 0) { 
          Write-Host "Installation failed with exit code $LASTEXITCODE"
          exit $LASTEXITCODE 
        }
>>>>>>> ada8e4ae
        
    - name: Install Python dependencies
      run: |
        python -m pip install --upgrade pip
        pip install nuitka
        pip install -r requirements.txt
    
    - name: Create Nuitka build script
      run: |
        # Create a PowerShell script for the build
        @'
        python -m nuitka ^
          --standalone ^
          --onefile ^
          --windows-disable-console ^
          --enable-plugin=tk-inter ^
          --plugin-enable=numpy ^
          --include-data-dir=assets=assets ^
          --include-data-dir=images=images ^
          --include-data-dir=fonts=fonts ^
          --include-data-dir=data=data ^
          --include-data-dir=sounds=sounds ^
          --windows-icon-from-ico=icon.ico ^
          --product-name="Ace in the Hole" ^
          --file-version="1.0.0" ^
          --product-version="1.0.0" ^
          --file-description="Ace in the Hole App" ^
          --copyright="akhilkashyap777 2024" ^
          --assume-yes-for-downloads ^
          --show-progress ^
          --output-dir=dist ^
          main.py
        '@ | Out-File -FilePath build.bat -Encoding ASCII
    
    - name: Build with Nuitka
      run: |
        .\build.bat
    
    - name: Test executable
      run: |
        # Quick test to ensure the executable was created
        if (Test-Path "dist\main.exe") {
          Write-Host "✅ Executable created successfully!"
          Get-Item "dist\main.exe" | Format-List Name, Length, CreationTime
        } else {
          Write-Host "❌ Executable not found!"
          exit 1
        }
    
    - name: Upload Windows Executable
      uses: actions/upload-artifact@v4
      with:
        name: windows-executable
        path: dist/main.exe
        retention-days: 30
    
    - name: Create Release (on tag)
      if: startsWith(github.ref, 'refs/tags/')
      uses: actions/create-release@v1
      env:
        GITHUB_TOKEN: ${{ secrets.GITHUB_TOKEN }}
      with:
        tag_name: ${{ github.ref }}
        release_name: Release ${{ github.ref }}
        draft: false
        prerelease: false
    
    - name: Upload Release Asset (on tag)
      if: startsWith(github.ref, 'refs/tags/')
      uses: actions/upload-release-asset@v1
      env:
        GITHUB_TOKEN: ${{ secrets.GITHUB_TOKEN }}
      with:
        upload_url: ${{ steps.create_release.outputs.upload_url }}
        asset_path: dist/main.exe
        asset_name: YourApp-Windows.exe
        asset_content_type: application/octet-stream<|MERGE_RESOLUTION|>--- conflicted
+++ resolved
@@ -2,9 +2,9 @@
 
 on:
   push:
-    branches: [ main, master ]
+    branches: [ main, master, imports-removed-backup ]
   pull_request:
-    branches: [ main, master ]
+    branches: [ main, master, imports-removed-backup ]
   workflow_dispatch:  # Allow manual trigger
 
 jobs:
@@ -18,15 +18,12 @@
     - name: Set up Python
       uses: actions/setup-python@v4
       with:
-        python-version: '3.10'  # Adjust to your Python version
+        python-version: '3.10'
     
     - name: Install system dependencies
       run: |
         # Install Visual Studio Build Tools (needed for Nuitka)
         choco install visualstudio2022buildtools --package-parameters "--add Microsoft.VisualStudio.Workload.VCTools"
-<<<<<<< HEAD
-        if ($LASTEXITCODE -eq 3010) { Write-Host "Reboot required, ignoring for CI"; exit 0 }
-=======
         if ($LASTEXITCODE -eq 3010) { 
           Write-Host "Reboot required but ignoring for CI - installation successful"
           exit 0 
@@ -35,13 +32,19 @@
           Write-Host "Installation failed with exit code $LASTEXITCODE"
           exit $LASTEXITCODE 
         }
->>>>>>> ada8e4ae
         
     - name: Install Python dependencies
       run: |
         python -m pip install --upgrade pip
         pip install nuitka
-        pip install -r requirements.txt
+        # Check if requirements.txt exists
+        if (Test-Path "requirements.txt") {
+          Write-Host "Installing from requirements.txt"
+          pip install -r requirements.txt
+        } else {
+          Write-Host "No requirements.txt found, installing basic dependencies"
+          pip install kivy kivymd plyer cryptography pillow qrcode psutil
+        }
     
     - name: Create Nuitka build script
       run: |
@@ -90,26 +93,4 @@
       with:
         name: windows-executable
         path: dist/main.exe
-        retention-days: 30
-    
-    - name: Create Release (on tag)
-      if: startsWith(github.ref, 'refs/tags/')
-      uses: actions/create-release@v1
-      env:
-        GITHUB_TOKEN: ${{ secrets.GITHUB_TOKEN }}
-      with:
-        tag_name: ${{ github.ref }}
-        release_name: Release ${{ github.ref }}
-        draft: false
-        prerelease: false
-    
-    - name: Upload Release Asset (on tag)
-      if: startsWith(github.ref, 'refs/tags/')
-      uses: actions/upload-release-asset@v1
-      env:
-        GITHUB_TOKEN: ${{ secrets.GITHUB_TOKEN }}
-      with:
-        upload_url: ${{ steps.create_release.outputs.upload_url }}
-        asset_path: dist/main.exe
-        asset_name: YourApp-Windows.exe
-        asset_content_type: application/octet-stream+        retention-days: 30